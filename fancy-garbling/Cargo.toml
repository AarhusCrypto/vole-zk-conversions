[package]
name = "fancy-garbling"
version = "0.4.0"
authors = ["Brent Carmer <bcarmer@galois.com>"]
license = "MIT"
readme = "README.md"
description = "A library for boolean and arithmetic garbling"
categories = ["cryptography"]
keywords = ["cryptography", "garbled-circuit", "GC"]
edition = "2018"
autobenches = false
publish = false

[lib]
doctest = false

[features]
nightly = ["scuttlebutt/nightly"]
serde1 = ["serde", "scuttlebutt/serde1"]

[dependencies]
base_conversion = { path = "base_conversion" }
scuttlebutt = { path = "../scuttlebutt" }
ocelot = { path = "../ocelot" }
itertools = "0.10.0"
rand = "0.7"
<<<<<<< HEAD
regex = "1.1"
serde = { version = "1", features = ["derive"], optional = true }
serde_json = "1.0.58"
=======
regex = "1.4.3"
serde = { version = "1.0.123", features = ["derive"], optional = true }
>>>>>>> fca0d48f

[dev-dependencies]
criterion = "0.3.4"
crossbeam = "0.8.0"

[[bin]]
name = "gen-deltas"
required-features = ["serde1"]

[[bench]]
name = "wire_operations"
harness = false

[[bench]]
name = "garbling"
harness = false

[[bench]]
name = "circuits"
harness = false

[[bench]]
name = "util"
harness = false

[[bench]]
name = "semihonest_2pc"
harness = false<|MERGE_RESOLUTION|>--- conflicted
+++ resolved
@@ -24,14 +24,9 @@
 ocelot = { path = "../ocelot" }
 itertools = "0.10.0"
 rand = "0.7"
-<<<<<<< HEAD
-regex = "1.1"
-serde = { version = "1", features = ["derive"], optional = true }
-serde_json = "1.0.58"
-=======
 regex = "1.4.3"
 serde = { version = "1.0.123", features = ["derive"], optional = true }
->>>>>>> fca0d48f
+serde_json = "1.0.58"
 
 [dev-dependencies]
 criterion = "0.3.4"
