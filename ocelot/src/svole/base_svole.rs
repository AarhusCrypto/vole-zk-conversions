--- conflicted
+++ resolved
@@ -117,17 +117,12 @@
     ) -> Result<Option<Vec<FE>>, Error> {
         let g = FE::generator();
         let r = FE::PolynomialFormNumCoefficients::to_usize();
-<<<<<<< HEAD
-        let v: Vec<FE> = self.copee.receive(channel, len)?;
-        let b: Vec<FE> = self.copee.receive(channel, r)?;
-=======
         let v: Vec<FE> = (0..len)
             .map(|_| self.copee.receive(channel).unwrap())
             .collect();
         let b: Vec<FE> = (0..r)
             .map(|_| self.copee.receive(channel).unwrap())
             .collect();
->>>>>>> ee34d1e9
         let chi: Vec<FE> = (0..len).map(|_| FE::random(&mut rng)).collect();
         for x in chi.iter() {
             channel.write_fe(*x)?;
